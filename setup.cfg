[metadata]
name = thingsboard-gateway
<<<<<<< HEAD
version = 2.1.0.3
=======
version = 2.1.0.4
>>>>>>> e7750863
description = Thingsboard Gateway for IoT devices.
long_description= file: README.md
license = Apache Software License (Apache Software License 2.0)
url = https://github.com/thingsboard/thingsboard-gateway
author = ThingsBoard
author_email = info@thingsboard.io

[options]
include_package_data = True
python_requires = >=3.5

[options.package_data]
* = config/*<|MERGE_RESOLUTION|>--- conflicted
+++ resolved
@@ -1,10 +1,6 @@
 [metadata]
 name = thingsboard-gateway
-<<<<<<< HEAD
-version = 2.1.0.3
-=======
 version = 2.1.0.4
->>>>>>> e7750863
 description = Thingsboard Gateway for IoT devices.
 long_description= file: README.md
 license = Apache Software License (Apache Software License 2.0)
