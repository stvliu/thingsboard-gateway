#     Copyright 2020. ThingsBoard
#
#     Licensed under the Apache License, Version 2.0 (the "License");
#     you may not use this file except in compliance with the License.
#     You may obtain a copy of the License at
#
#         http://www.apache.org/licenses/LICENSE-2.0
#
#     Unless required by applicable law or agreed to in writing, software
#     distributed under the License is distributed on an "AS IS" BASIS,
#     WITHOUT WARRANTIES OR CONDITIONS OF ANY KIND, either express or implied.
#     See the License for the specific language governing permissions and
#     limitations under the License.

from re import search
from os import path, listdir
from inspect import getmembers, isclass
from importlib import util
from logging import getLogger
from simplejson import dumps, loads, JSONDecodeError
from jsonpath_rw import parse


log = getLogger("service")


class TBUtility:

    # Buffer for connectors/converters
    # key - class name
    # value - loaded class
    loaded_extensions = {}

    @staticmethod
    def decode(message):
        try:
            if isinstance(message.payload, bytes):
                content = loads(message.payload.decode("utf-8"))
            else:
                content = loads(message.payload)
        except JSONDecodeError:
            if isinstance(message.payload, bytes):
                content = message.payload.decode("utf-8")
            else:
                content = message.payload
        return content

    @staticmethod
    def validate_converted_data(data):
        error = None
        if error is None and not data.get("deviceName"):
            error = 'deviceName is empty in data: '
        if error is None and not data.get("deviceType"):
            error = 'deviceType is empty in data: '
        if error is None and not data.get("attributes") and not data.get("telemetry"):
            error = 'No telemetry and attributes in data: '
        if error is not None:
            json_data = dumps(data)
            if isinstance(json_data, bytes):
                log.error(error+json_data.decode("UTF-8"))
            else:
                log.error(error + json_data)
            return False
        return True

    @staticmethod
    def topic_to_regex(topic):
        return topic.replace("+", "[^/]+").replace("#", ".+")

    @staticmethod
    def regex_to_topic(regex):
        return regex.replace("[^/]+", "+").replace(".+", "#")

    @staticmethod
    def check_and_import(extension_type, module_name):
        if TBUtility.loaded_extensions.get(extension_type + module_name) is None:
            extensions_paths = (path.abspath(path.dirname(path.dirname(__file__)) + '/connectors/'.replace('/', path.sep) + extension_type.lower()),
                                '/var/lib/thingsboard_gateway/extensions/'.replace('/', path.sep) + extension_type.lower(),
                                path.abspath(path.dirname(path.dirname(__file__)) + '/extensions/'.replace('/', path.sep) + extension_type.lower()))
            try:
                for extension_path in extensions_paths:
                    if path.exists(extension_path):
                        for file in listdir(extension_path):
                            if not file.startswith('__') and file.endswith('.py'):
                                try:
                                    module_spec = util.spec_from_file_location(module_name, extension_path + path.sep + file)
                                    log.debug(module_spec)

                                    if module_spec is None:
                                        log.error('Module: %s not found', module_name)
                                        continue

                                    module = util.module_from_spec(module_spec)
                                    log.debug(str(module))
                                    module_spec.loader.exec_module(module)
                                    for extension_class in getmembers(module, isclass):
                                        if module_name in extension_class:
                                            log.debug("Import %s from %s.", module_name, extension_path)
                                            # Save class into buffer
                                            TBUtility.loaded_extensions[extension_type + module_name] = extension_class[1]
                                            return extension_class[1]
                                except ImportError:
                                    continue
                    else:
                        log.error("Import %s failed, path %s doesn't exist", module_name, extension_path)
            except Exception as e:
                log.exception(e)
        else:
            log.debug("Class %s found in TBUtility buffer.", module_name)
            return TBUtility.loaded_extensions[extension_type + module_name]

    @staticmethod
    def get_value(expression, body=None, value_type="string", get_tag=False, expression_instead_none=False):
        if isinstance(body, str):
            body = loads(body)
        if not expression:
            return ''
        positions = search(r'\${(?:(.*))}', expression)
        if positions is not None:
            p1 = positions.regs[-1][0]
            p2 = positions.regs[-1][1]
        else:
            p1 = 0
            p2 = len(expression)
        target_str = str(expression[p1:p2])
        if get_tag:
            return target_str
        full_value = None
        try:
            if isinstance(body, dict) and target_str.split()[0] in body:
                if value_type.lower() == "string":
                    full_value = expression[0: max(abs(p1 - 2), 0)] + body[target_str.split()[0]] + expression[p2 + 1:len(expression)]
                else:
                    full_value = body.get(target_str.split()[0])
            elif isinstance(body, (dict, list)):
                try:
                    jsonpath_expression = parse(target_str)
                    jsonpath_match = jsonpath_expression.find(body)
                    if jsonpath_match:
                        full_value = jsonpath_match[0].value
                except Exception as e:
                    log.debug(e)
            elif isinstance(body, (str, bytes)):
                search_result = search(expression, body)
                if search_result.groups():
                    full_value = search_result.group(0)
            if expression_instead_none and full_value is None:
                full_value = expression
        except Exception as e:
            log.exception(e)
        return full_value

    @staticmethod
    def install_package(package, version="upgrade"):
        from sys import executable
        from subprocess import check_call
        if version.lower() == "upgrade":
            check_call([executable, "-m", "pip", "install", package, "--upgrade", "--user"])
        else:
<<<<<<< HEAD
            check_call([executable, "-m", "pip", "install", package + "==" + version, "--user"])
=======
            from pkg_resources import get_distribution
            current_package_version = None
            try:
                current_package_version = get_distribution(package)
            except Exception:
                pass
            if current_package_version is None or current_package_version != version:
                check_call([executable, "-m", "pip", "install", package + "==" + version, "--user"])
>>>>>>> 32f4ad90
<|MERGE_RESOLUTION|>--- conflicted
+++ resolved
@@ -157,9 +157,6 @@
         if version.lower() == "upgrade":
             check_call([executable, "-m", "pip", "install", package, "--upgrade", "--user"])
         else:
-<<<<<<< HEAD
-            check_call([executable, "-m", "pip", "install", package + "==" + version, "--user"])
-=======
             from pkg_resources import get_distribution
             current_package_version = None
             try:
@@ -167,5 +164,4 @@
             except Exception:
                 pass
             if current_package_version is None or current_package_version != version:
-                check_call([executable, "-m", "pip", "install", package + "==" + version, "--user"])
->>>>>>> 32f4ad90
+                check_call([executable, "-m", "pip", "install", package + "==" + version, "--user"])