#     Copyright 2021. ThingsBoard
#
#     Licensed under the Apache License, Version 2.0 (the "License");
#     you may not use this file except in compliance with the License.
#     You may obtain a copy of the License at
#
#         http://www.apache.org/licenses/LICENSE-2.0
#
#     Unless required by applicable law or agreed to in writing, software
#     distributed under the License is distributed on an "AS IS" BASIS,
#     WITHOUT WARRANTIES OR CONDITIONS OF ANY KIND, either express or implied.
#     See the License for the specific language governing permissions and
#     limitations under the License.

import logging
import logging.config
import logging.handlers
from abc import abstractmethod
from os import execv, listdir, path, pathsep, stat, system
from queue import Queue
from random import choice
from string import ascii_lowercase
from sys import argv, executable, getsizeof
from threading import RLock, Thread
from time import sleep, time

from simplejson import dumps, load, loads

from thingsboard_gateway.gateway.tb_client import TBClient
from thingsboard_gateway.storage.file.file_event_storage import FileEventStorage
from thingsboard_gateway.storage.memory.memory_event_storage import MemoryEventStorage
from thingsboard_gateway.storage.sqlite.sqlite_event_storage import SQLiteEventStorage
from thingsboard_gateway.tb_utility.tb_gateway_remote_configurator import RemoteConfigurator
from thingsboard_gateway.tb_utility.tb_logger import TBLoggerHandler
from thingsboard_gateway.tb_utility.tb_remote_shell import RemoteShell
from thingsboard_gateway.tb_utility.tb_updater import TBUpdater
from thingsboard_gateway.tb_utility.tb_utility import TBUtility


log = logging.getLogger('service')
main_handler = logging.handlers.MemoryHandler(-1)


class TBGatewayService:

    DEFAULT_CONNECTORS = {
        "mqtt": "MqttConnector",
        "modbus": "ModbusConnector",
        "opcua": "OpcUaConnector",
        "ble": "BLEConnector",
        "request": "RequestConnector",
        "can": "CanConnector",
        "bacnet": "BACnetConnector",
        "odbc": "OdbcConnector",
        "rest": "RESTConnector",
        "snmp": "SNMPConnector",
        "ftp": "FTPConnector"
    }

    def __init__(self, config, config_dir):
        self._config = config
        self._config_dir = config_dir
        self.stopped = False
        self._connector_incoming_messages = {}
        self._connected_devices = {}
        self._saved_devices = {}
        self._events = []
        self.name = ''.join(choice(ascii_lowercase) for _ in range(64))
        self._rpc_register_queue = Queue(-1)
        self._rpc_requests_in_progress = {}
        self._connected_devices_file = "connected_devices.json"
        self._lock = RLock()
        global log
        log = logging.getLogger('service')
        log.info("Gateway starting...")
        self._updater = TBUpdater()
        self._updates_check_period_ms = 300000
        self._updates_check_time = 0
        self.version = self._updater.get_version()
        log.info("ThingsBoard IoT gateway version: %s", self.version["current_version"])
        self.available_connectors = {}
        self._logging_error = None
        try:
            logging.config.fileConfig(self._config_dir + "logs.conf", disable_existing_loggers=False)
        except Exception as e:
            self._logging_error = e
        self.tb_client = TBClient(self._config["thingsboard"], self._config_dir)
        try:
            self.tb_client.disconnect()
        except Exception as e:
            log.exception(e)
        self.tb_client.connect()
        self.subscribe_to_service_topics()
        self.__subscribed_to_rpc_topics = True
        if self._logging_error is not None:
            self.tb_client.client.send_telemetry({"ts": time() * 1000, "values": {
                "LOGS": "Logging loading exception, logs.conf is wrong: %s" % (str(self._logging_error),)}})
            TBLoggerHandler.set_default_handler()
        self.counter = 0
        self.__rpc_reply_sent = False
        global main_handler
        self.main_handler = main_handler
        self.remote_handler = TBLoggerHandler(self)
        self.main_handler.setTarget(self.remote_handler)
        self.__converted_data_queue = Queue()
        self.__save_converted_data_thread = Thread(name="Save converted data", daemon=True, target=self.__send_to_storage)
        self.__save_converted_data_thread.start()
        self._implemented_connectors = {}
        self._event_storage_types = {
            "memory": MemoryEventStorage,
            "file": FileEventStorage,
            "sqlite": SQLiteEventStorage,
            }
        self.__gateway_rpc_methods = {
            "ping": self._rpc_ping,
            "stats": self._form_statistics,
            "devices": self._rpc_devices,
            "update": self._rpc_update,
            "version": self._rpc_version,
            }
        self.__remote_shell = None
        if self._config["thingsboard"].get("remoteShell"):
            log.warning("Remote shell is enabled. Please be carefully with this feature.")
            self.__remote_shell = RemoteShell(platform=self._updater.get_platform(),
                                              release=self._updater.get_release())
        self.__rpc_remote_shell_command_in_progress = None
        self.__sheduled_rpc_calls = []
        self.__rpc_sheduled_methods_functions = {
            "restart": {"function": execv, "arguments": (executable, [executable.split(pathsep)[-1]] + argv)},
            "reboot": {"function": system, "arguments": ("reboot 0",)},
            }
        self._event_storage = self._event_storage_types[self._config["storage"]["type"]](self._config["storage"])
        self.connectors_configs = {}
        self.__remote_configurator = None
        self.__request_config_after_connect = False
        self.__connected_devices = {}
        self._load_persistent_devices()
        self._init_remote_configuration()
        self._load_connectors()
        self._connect_with_connectors()
        self._load_persistent_devices()
        self._published_events = Queue(-1)
        self._send_thread = Thread(target=self.__read_data_from_storage, daemon=True,
                                   name="Send data to Thingsboard Thread")
        self._send_thread.start()
        self.__min_pack_send_delay_ms = self._config['thingsboard'].get('minPackSendDelayMS', 500) / 1000.0
        log.info("Gateway started.")
        try:
            gateway_statistic_send = 0
            connectors_configuration_check_time = 0
            while not self.stopped:
                cur_time = time() * 1000
                sleep_possible = True
                if not self.tb_client.is_connected() and self.__subscribed_to_rpc_topics:
                    self.__subscribed_to_rpc_topics = False
                    sleep_possible = False
                if self.tb_client.is_connected() and not self.__subscribed_to_rpc_topics:
                    for device in self._saved_devices:
                        self.add_device(device, {"connector": self._saved_devices[device]["connector"]},
                                        device_type=self._saved_devices[device]["device_type"])
                    self.subscribe_to_service_topics()
                    self.__subscribed_to_rpc_topics = True
                    sleep_possible = False
                if self.__sheduled_rpc_calls:
                    for rpc_call_index in range(len(self.__sheduled_rpc_calls)):
                        rpc_call = self.__sheduled_rpc_calls[rpc_call_index]
                        if cur_time > rpc_call[0]:
                            rpc_call = self.__sheduled_rpc_calls.pop(rpc_call_index)
                            result = None
                            try:
                                result = rpc_call[1]["function"](*rpc_call[1]["arguments"])
                            except Exception as e:
                                log.exception(e)
                            if result == 256:
                                log.warning("Error on RPC command: 256. Permission denied.")
                    sleep_possible = False
                if (self._rpc_requests_in_progress or not self._rpc_register_queue.empty()) and self.tb_client.is_connected():
                    new_rpc_request_in_progress = {}
                    if self._rpc_requests_in_progress:
                        for rpc_in_progress, data in self._rpc_requests_in_progress.items():
                            if cur_time >= data[1]:
                                data[2](rpc_in_progress)
                                self.cancel_rpc_request(rpc_in_progress)
                                self._rpc_requests_in_progress[rpc_in_progress] = "del"
                        new_rpc_request_in_progress = {key: value for key, value in
                                                       self._rpc_requests_in_progress.items() if value != 'del'}
                    if not self._rpc_register_queue.empty():
                        rpc_request_from_queue = self._rpc_register_queue.get(False)
                        topic = rpc_request_from_queue["topic"]
                        data = rpc_request_from_queue["data"]
                        new_rpc_request_in_progress[topic] = data
                    self._rpc_requests_in_progress = new_rpc_request_in_progress
                if not self.__request_config_after_connect and self.tb_client.is_connected() and not self.tb_client.client.get_subscriptions_in_progress():
                    self.__request_config_after_connect = True
                    self.__check_shared_attributes()
                    sleep_possible = False

                if cur_time - gateway_statistic_send > self._config["thingsboard"].get("statsSendPeriodInSeconds",
                                                                                        3600) * 1000 and self.tb_client.is_connected():
                    summary_messages = self._form_statistics()
                    # with self.__lock:
                    self.tb_client.client.send_telemetry(summary_messages)
                    gateway_statistic_send = time() * 1000
                    sleep_possible = False

                if cur_time - connectors_configuration_check_time > self._config["thingsboard"].get(
                        "checkConnectorsConfigurationInSeconds", 60) * 1000:
                    self.check_connector_configuration_updates()
                    connectors_configuration_check_time = time() * 1000
                    sleep_possible = False

                if cur_time - self._updates_check_time >= self._updates_check_period_ms:
                    self._updates_check_time = time() * 1000
                    self.version = self._updater.get_version()
                    sleep_possible = False

                if sleep_possible:
                    try:
                        sleep(.1)
                    except Exception as e:
                        log.exception(e)
                        break

        except KeyboardInterrupt:
            self.__stop_gateway()
        except Exception as e:
            log.exception(e)
            self.__stop_gateway()
            self._close_connectors()
            log.info("The gateway has been stopped.")
            self.tb_client.stop()

    @abstractmethod
    def _load_connectors(self):
        pass

    @abstractmethod
    def _load_event_storage(self):
        pass

<<<<<<< HEAD
    @abstractmethod
    def _connect_with_connectors(self):
        pass
=======
    def send_to_storage(self, connector_name, data):
        self.__converted_data_queue.put((connector_name, data), True, 100)

    def __send_to_storage(self):
        while True:
            try:
                if not self.__converted_data_queue.empty():
                    connector_name, data = self.__converted_data_queue.get(True, 100)
                    if not connector_name == self.name:
                        if not TBUtility.validate_converted_data(data):
                            log.error("Data from %s connector is invalid.", connector_name)
                            return None
                        if data["deviceName"] not in self.get_devices() and self.tb_client.is_connected():
                            self.add_device(data["deviceName"],
                                            {"connector": self.available_connectors[connector_name]},
                                            device_type=data["deviceType"])
                        if not self.__connector_incoming_messages.get(connector_name):
                            self.__connector_incoming_messages[connector_name] = 0
                        else:
                            self.__connector_incoming_messages[connector_name] += 1
                    else:
                        data["deviceName"] = "currentThingsBoardGateway"
>>>>>>> 9e8777ac

    @abstractmethod
    def _handle_rpc_for_connector(self, device, content):
        pass

    @abstractmethod
    def _form_statistic(self):
        pass

    def check_size(self, size, devices_data_in_event_pack):
        if size >= self._config["thingsboard"].get("maxPayloadSizeBytes", 4096):
            self.__send_data(devices_data_in_event_pack)
            size = 0
        return size

    def __read_data_from_storage(self):
        devices_data_in_event_pack = {}
        log.debug("Send data Thread has been started successfully.")

        while not self.stopped:
            try:
                if self.tb_client.is_connected():
                    size = getsizeof(str(devices_data_in_event_pack))-2
                    events = []

                    if self.__remote_configurator is None or not self.__remote_configurator.in_process:
                        events = self._event_storage.get_event_pack()

                    if events:
                        for event in events:
                            self.counter += 1
                            try:
                                current_event = loads(event)
                            except Exception as e:
                                log.exception(e)
                                continue

                            if not devices_data_in_event_pack.get(current_event["deviceName"]):
                                devices_data_in_event_pack[current_event["deviceName"]] = {"telemetry": [],
                                                                                           "attributes": {}}
                            if current_event.get("telemetry"):
                                if isinstance(current_event["telemetry"], list):
                                    for item in current_event["telemetry"]:
                                        size += getsizeof(str(item))-2
                                        size = self.check_size(size, devices_data_in_event_pack)
                                        devices_data_in_event_pack[current_event["deviceName"]]["telemetry"].append(
                                            item)
                                else:
                                    size += getsizeof(str(current_event["telemetry"]))-2
                                    size = self.check_size(size, devices_data_in_event_pack)
                                    devices_data_in_event_pack[current_event["deviceName"]]["telemetry"].append(
                                        current_event["telemetry"])
                            if current_event.get("attributes"):
                                if isinstance(current_event["attributes"], list):
                                    for item in current_event["attributes"]:
                                        size += getsizeof(str(item))-2
                                        size = self.check_size(size, devices_data_in_event_pack)
                                        devices_data_in_event_pack[current_event["deviceName"]]["attributes"].update(
                                            item.items())
                                else:
                                    size += getsizeof(str(current_event["attributes"].items()))-2
                                    size = self.check_size(size, devices_data_in_event_pack)
                                    devices_data_in_event_pack[current_event["deviceName"]]["attributes"].update(
                                        current_event["attributes"].items())

                        if devices_data_in_event_pack:
                            if not self.tb_client.is_connected():
                                continue
                            while self.__rpc_reply_sent:
                                sleep(.01)

                            self.__send_data(devices_data_in_event_pack)
                            sleep(self.__min_pack_send_delay_ms)

                        if self.tb_client.is_connected() and (
                                self.__remote_configurator is None or not self.__remote_configurator.in_process):
                            success = True
                            while not self._published_events.empty():
                                if (self.__remote_configurator is not None and self.__remote_configurator.in_process) or \
                                        not self.tb_client.is_connected() or \
                                        self._published_events.empty() or \
                                        self.__rpc_reply_sent:
                                    success = False
                                    break
                                event = self._published_events.get(False, 10)
                                try:
                                    if self.tb_client.is_connected() and (
                                            self.__remote_configurator is None or not self.__remote_configurator.in_process):
                                        if self.tb_client.client.quality_of_service == 1:
                                            success = event.get() == event.TB_ERR_SUCCESS
                                        else:
                                            success = True
                                    else:
                                        break
                                except Exception as e:
                                    log.exception(e)
                                    success = False
                                sleep(.01)
                            if success:
                                self._event_storage.event_pack_processing_done()
                                del devices_data_in_event_pack
                                devices_data_in_event_pack = {}
                        else:
                            continue
                    else:
                        sleep(.01)
                else:
                    sleep(.1)
            except Exception as e:
                log.exception(e)
                sleep(1)

    def __stop_gateway(self):
        self.stopped = True
        self._updater.stop()
        log.info("Stopping...")
        self._close_connectors()
        self._event_storage.stop()
        log.info("The gateway has been stopped.")
        self.tb_client.disconnect()
        self.tb_client.stop()

    def check_connector_configuration_updates(self):
        configuration_changed = False
        for connector_type in self.connectors_configs:
            for connector_config in self.connectors_configs[connector_type]:
                if stat(connector_config["config_file_path"]) != connector_config["config_updated"]:
                    configuration_changed = True
                    break
            if configuration_changed:
                break
        if configuration_changed:
            self._close_connectors()
            self._load_connectors()
            self._connect_with_connectors()

    def _init_remote_configuration(self, force=False):
        if (self._config["thingsboard"].get("remoteConfiguration") or force) and self.__remote_configurator is None:
            try:
                self.__remote_configurator = RemoteConfigurator(self, self._config)
                if self.tb_client.is_connected() and not self.tb_client.client.get_subscriptions_in_progress():
                    self.__check_shared_attributes()
            except Exception as e:
                log.exception(e)
        if self.__remote_configurator is not None:
            self.__remote_configurator.send_current_configuration()

    def _attributes_parse(self, content, *args):
        try:
            log.debug("Received data: %s", content)
            if content is not None:
                shared_attributes = content.get("shared")
                client_attributes = content.get("client")
                new_configuration = shared_attributes.get(
                    "configuration") if shared_attributes is not None and shared_attributes.get(
                    "configuration") is not None else content.get("configuration")
                if new_configuration is not None and self.__remote_configurator is not None:
                    try:
                        self.__remote_configurator.process_configuration(new_configuration)
                        self.__remote_configurator.send_current_configuration()
                    except Exception as e:
                        log.exception(e)
                remote_logging_level = shared_attributes.get(
                    'RemoteLoggingLevel') if shared_attributes is not None else content.get("RemoteLoggingLevel")
                if remote_logging_level == 'NONE':
                    self.remote_handler.deactivate()
                    log.info('Remote logging has being deactivated.')
                elif remote_logging_level is not None:
                    if self.remote_handler.current_log_level != remote_logging_level or not self.remote_handler.activated:
                        self.main_handler.setLevel(remote_logging_level)
                        self.remote_handler.activate(remote_logging_level)
                        log.info('Remote logging has being updated. Current logging level is: %s ',
                                 remote_logging_level)
                if shared_attributes is not None:
                    log.debug("Shared attributes received (%s).",
                              ", ".join([attr for attr in shared_attributes.keys()]))
                if client_attributes is not None:
                    log.debug("Client attributes received (%s).",
                              ", ".join([attr for attr in client_attributes.keys()]))
        except Exception as e:
            log.exception(e)

    def get_config_path(self):
        return self._config_dir

    def subscribe_to_service_topics(self):
        self.tb_client.client.clean_device_sub_dict()
        self.tb_client.client.gw_set_server_side_rpc_request_handler(self._rpc_request_handler)
        self.tb_client.client.set_server_side_rpc_request_handler(self._rpc_request_handler)
        self.tb_client.client.subscribe_to_all_attributes(self._attribute_update_callback)
        self.tb_client.client.gw_subscribe_to_all_attributes(self._attribute_update_callback)

    def __check_shared_attributes(self):
        self.tb_client.client.request_attributes(callback=self._attributes_parse)

    def send_to_storage(self, connector_name, data):
        self.__converted_data_queue.put((connector_name, data), False)

    def __send_to_storage(self):
        while True:
            try:
                if not self.__converted_data_queue.empty():
                    connector_name, data = self.__converted_data_queue.get(False)
                    if not connector_name == self.name:
                        if not TBUtility.validate_converted_data(data):
                            log.error("Data from %s connector is invalid.", connector_name)
                            return None
                        if data["deviceName"] not in self.get_devices() and self.tb_client.is_connected():
                            self.add_device(data["deviceName"],
                                            {"connector": self.available_connectors[connector_name]},
                                            device_type=data["deviceType"])
                        if not self._connector_incoming_messages.get(connector_name):
                            self._connector_incoming_messages[connector_name] = 0
                        else:
                            self._connector_incoming_messages[connector_name] += 1
                    else:
                        data["deviceName"] = "currentThingsBoardGateway"

                    telemetry = {}
                    telemetry_with_ts = []
                    for item in data["telemetry"]:
                        if item.get("ts") is None:
                            telemetry = {**telemetry, **item}
                        else:
                            telemetry_with_ts.append({"ts": item["ts"], "values": {**item["values"]}})
                    if telemetry_with_ts:
                        data["telemetry"] = telemetry_with_ts
                    else:
                        data["telemetry"] = {"ts": int(time() * 1000), "values": telemetry}

                    json_data = dumps(data)
                    save_result = self._event_storage.put(json_data)
                    if not save_result:
                        log.error('Data from the device "%s" cannot be saved, connector name is %s.',
                                  data["deviceName"],
                                  connector_name)
            except Exception as e:
                log.error(e)

    def __send_data(self, devices_data_in_event_pack):
        try:
            for device in devices_data_in_event_pack:
                if devices_data_in_event_pack[device].get("attributes"):
                    if device == self.name or device == "currentThingsBoardGateway":
                        self._published_events.put(
                            self.tb_client.client.send_attributes(devices_data_in_event_pack[device]["attributes"]))
                    else:
                        self._published_events.put(self.tb_client.client.gw_send_attributes(device,
                                                                                            devices_data_in_event_pack[
                                                                                                device]["attributes"]))
                if devices_data_in_event_pack[device].get("telemetry"):
                    if device == self.name or device == "currentThingsBoardGateway":
                        self._published_events.put(
                            self.tb_client.client.send_telemetry(devices_data_in_event_pack[device]["telemetry"]))
                    else:
                        self._published_events.put(self.tb_client.client.gw_send_telemetry(device,
                                                                                           devices_data_in_event_pack[
                                                                                               device]["telemetry"]))
                devices_data_in_event_pack[device] = {"telemetry": [], "attributes": {}}
        except Exception as e:
            log.exception(e)

    def _rpc_request_handler(self, request_id, content):
        try:
            device = content.get("device")
            if device is not None:
                self._handle_rpc_for_connector(device, content)
            else:
                try:
                    method_split = content["method"].split('_')
                    module = None
                    if len(method_split) > 0:
                        module = method_split[0]
                    if module is not None:
                        result = None
                        if self.connectors_configs.get(module):
                            log.debug("Connector \"%s\" for RPC request \"%s\" found", module, content["method"])
                            for connector_name in self.available_connectors:
                                if self.available_connectors[connector_name]._connector_type == module:
                                    log.debug("Sending command RPC %s to connector %s", content["method"],
                                              connector_name)
                                    result = self.available_connectors[connector_name].server_side_rpc_handler(content)
                        elif module == 'gateway' or module in self.__remote_shell.shell_commands:
                            result = self.__rpc_gateway_processing(request_id, content)
                        else:
                            log.error("Connector \"%s\" not found", module)
                            result = {"error": "%s - connector not found in available connectors." % module,
                                      "code": 404}
                        if result is None:
                            self.send_rpc_reply(None, request_id, success_sent=False)
                        elif "qos" in result:
                            self.send_rpc_reply(None, request_id,
                                                dumps({k: v for k, v in result.items() if k != "qos"}),
                                                quality_of_service=result["qos"])
                        else:
                            self.send_rpc_reply(None, request_id, dumps(result))
                except Exception as e:
                    self.send_rpc_reply(None, request_id, "{\"error\":\"%s\", \"code\": 500}" % str(e))
                    log.exception(e)
        except Exception as e:
            log.exception(e)

    def __rpc_gateway_processing(self, request_id, content):
        log.info("Received RPC request to the gateway, id: %s, method: %s", str(request_id), content["method"])
        arguments = content.get('params', {})
        if content.get("timeout") is not None:
            arguments.update({"timeout": content["timeout"]})
        method_to_call = content["method"].replace("gateway_", "")
        result = None
        if self.__remote_shell is not None:
            method_function = self.__remote_shell.shell_commands.get(method_to_call,
                                                                     self.__gateway_rpc_methods.get(method_to_call))
        else:
            log.info("Remote shell is disabled.")
            method_function = self.__gateway_rpc_methods.get(method_to_call)
        if method_function is None and method_to_call in self.__rpc_sheduled_methods_functions:
            seconds_to_restart = arguments * 1000 if arguments and arguments != '{}' else 0
            self.__sheduled_rpc_calls.append(
                [time() * 1000 + seconds_to_restart, self.__rpc_sheduled_methods_functions[method_to_call]])
            log.info("Gateway %s scheduled in %i seconds", method_to_call, seconds_to_restart / 1000)
            result = {"success": True}
        elif method_function is None:
            log.error("RPC method %s - Not found", content["method"])
            return {"error": "Method not found", "code": 404}
        elif isinstance(arguments, list):
            result = method_function(*arguments)
        elif arguments:
            result = method_function(arguments)
        else:
            result = method_function()
        return result

    def is_rpc_in_progress(self, topic):
        return topic in self._rpc_requests_in_progress

    def rpc_with_reply_processing(self, topic, content):
        req_id = self._rpc_requests_in_progress[topic][0]["data"]["id"]
        device = self._rpc_requests_in_progress[topic][0]["device"]
        log.info("Outgoing RPC. Device: %s, ID: %d", device, req_id)
        self.send_rpc_reply(device, req_id, content)

    def register_rpc_request_timeout(self, content, timeout, topic, cancel_method):
        # Put request in outgoing RPC queue. It will be eventually dispatched.
        self._rpc_register_queue.put({"topic": topic, "data": (content, timeout, cancel_method)}, False)

    def cancel_rpc_request(self, rpc_request):
        content = self._rpc_requests_in_progress[rpc_request][0]
        self.send_rpc_reply(device=content["device"], req_id=content["data"]["id"], success_sent=False)

    def send_rpc_reply(self, device=None, req_id=None, content=None, success_sent=None, wait_for_publish=None,
                       quality_of_service=0):
        try:
            self.__rpc_reply_sent = True
            rpc_response = {"success": False}
            if success_sent is not None:
                if success_sent:
                    rpc_response["success"] = True
            if device is not None and success_sent is not None:
                self.tb_client.client.gw_send_rpc_reply(device, req_id, dumps(rpc_response),
                                                        quality_of_service=quality_of_service)
            elif device is not None and req_id is not None and content is not None:
                self.tb_client.client.gw_send_rpc_reply(device, req_id, content, quality_of_service=quality_of_service)
            elif device is None and success_sent is not None:
                self.tb_client.client.send_rpc_reply(req_id, dumps(rpc_response), quality_of_service=quality_of_service,
                                                     wait_for_publish=wait_for_publish)
            elif device is None and content is not None:
                self.tb_client.client.send_rpc_reply(req_id, content, quality_of_service=quality_of_service,
                                                     wait_for_publish=wait_for_publish)
            self.__rpc_reply_sent = False
        except Exception as e:
            log.exception(e)

    def _attribute_update_callback(self, content, *args):
        log.debug("Attribute request received with content: \"%s\"", content)
        log.debug(args)
        if content.get('device') is not None:
            try:
                self.__connected_devices[content["device"]]["connector"].on_attributes_update(content)
            except Exception as e:
                log.exception(e)
        else:
            self._attributes_parse(content)

    def _form_statistics(self):
        pass

    def add_device(self, device_name, content, device_type=None):
        if device_name not in self._saved_devices:
            device_type = device_type if device_type is not None else 'default'
            self.__connected_devices[device_name] = {**content, "device_type": device_type}
            self._saved_devices[device_name] = {**content, "device_type": device_type}
            self.__save_persistent_devices()
            self.tb_client.client.gw_connect_device(device_name, device_type)

    def update_device(self, device_name, event, content):
        if event == 'connector' and self.__connected_devices[device_name].get(event) != content:
            self.__save_persistent_devices()
        self.__connected_devices[device_name][event] = content

    def del_device(self, device_name):
        del self.__connected_devices[device_name]
        del self._saved_devices[device_name]
        self.tb_client.client.gw_disconnect_device(device_name)
        self.__save_persistent_devices()

    def get_devices(self):
        return self.__connected_devices

    def _load_persistent_devices(self):
        devices = {}
        if self._connected_devices_file in listdir(self._config_dir) and \
                path.getsize(self._config_dir + self._connected_devices_file) > 0:
            try:
                with open(self._config_dir + self._connected_devices_file) as devices_file:
                    devices = load(devices_file)
            except Exception as e:
                log.exception(e)
        else:
            connected_devices_file = open(self._config_dir + self._connected_devices_file, 'w')
            connected_devices_file.close()

        if devices is not None:
            log.debug("Loaded devices:\n %s", devices)
            for device_name in devices:
                try:
                    if self.available_connectors.get(devices[device_name]):
                        self.__connected_devices[device_name] = {
                            "connector": self.available_connectors[devices[device_name]]}
                except Exception as e:
                    log.exception(e)
                    continue
        else:
            log.debug("No device found in connected device file.")
            self.__connected_devices = {} if self.__connected_devices is None else self.__connected_devices

    def __save_persistent_devices(self):
        with open(self._config_dir + self._connected_devices_file, 'w') as config_file:
            try:
                data_to_save = {}
                for device in self.__connected_devices:
                    if self.__connected_devices[device]["connector"] is not None:
                        data_to_save[device] = self.__connected_devices[device]["connector"].get_name()
                config_file.write(dumps(data_to_save, indent=2, sort_keys=True))
            except Exception as e:
                log.exception(e)
        log.debug("Saved connected devices.")

    @staticmethod
    def _rpc_ping(*args):
        return {"code": 200, "resp": "pong"}

    def _rpc_devices(self, *args):
        data_to_send = {}
        for device in self.__connected_devices:
            if self.__connected_devices[device]["connector"] is not None:
                data_to_send[device] = self.__connected_devices[device]["connector"].get_name()
        return {"code": 200, "resp": data_to_send}

    def _rpc_update(self, *args):
        try:
            result = {"resp": self._updater.update(),
                      "code": 200,
                      }
        except Exception as e:
            result = {"error": str(e),
                      "code": 500
                      }
        return result

    def _rpc_version(self, *args):
        try:
            result = {"resp": self._updater.get_version(),
                      "code": 200,
                      }
        except Exception as e:
            result = {"error": str(e),
                      "code": 500
                      }
        return result<|MERGE_RESOLUTION|>--- conflicted
+++ resolved
@@ -238,34 +238,9 @@
     def _load_event_storage(self):
         pass
 
-<<<<<<< HEAD
     @abstractmethod
     def _connect_with_connectors(self):
         pass
-=======
-    def send_to_storage(self, connector_name, data):
-        self.__converted_data_queue.put((connector_name, data), True, 100)
-
-    def __send_to_storage(self):
-        while True:
-            try:
-                if not self.__converted_data_queue.empty():
-                    connector_name, data = self.__converted_data_queue.get(True, 100)
-                    if not connector_name == self.name:
-                        if not TBUtility.validate_converted_data(data):
-                            log.error("Data from %s connector is invalid.", connector_name)
-                            return None
-                        if data["deviceName"] not in self.get_devices() and self.tb_client.is_connected():
-                            self.add_device(data["deviceName"],
-                                            {"connector": self.available_connectors[connector_name]},
-                                            device_type=data["deviceType"])
-                        if not self.__connector_incoming_messages.get(connector_name):
-                            self.__connector_incoming_messages[connector_name] = 0
-                        else:
-                            self.__connector_incoming_messages[connector_name] += 1
-                    else:
-                        data["deviceName"] = "currentThingsBoardGateway"
->>>>>>> 9e8777ac
 
     @abstractmethod
     def _handle_rpc_for_connector(self, device, content):
@@ -296,6 +271,8 @@
 
                     if events:
                         for event in events:
+                            log.debug("Reading events: %s" % str(events))
+
                             self.counter += 1
                             try:
                                 current_event = loads(event)
@@ -462,13 +439,13 @@
         self.tb_client.client.request_attributes(callback=self._attributes_parse)
 
     def send_to_storage(self, connector_name, data):
-        self.__converted_data_queue.put((connector_name, data), False)
+        self.__converted_data_queue.put((connector_name, data), True, 100)
 
     def __send_to_storage(self):
         while True:
             try:
                 if not self.__converted_data_queue.empty():
-                    connector_name, data = self.__converted_data_queue.get(False)
+                    connector_name, data = self.__converted_data_queue.get(True, 100)
                     if not connector_name == self.name:
                         if not TBUtility.validate_converted_data(data):
                             log.error("Data from %s connector is invalid.", connector_name)
@@ -504,6 +481,109 @@
                                   connector_name)
             except Exception as e:
                 log.error(e)
+
+    def check_size(self, size, devices_data_in_event_pack):
+        if size >= self.__config["thingsboard"].get("maxPayloadSizeBytes", 4096):
+            self.__send_data(devices_data_in_event_pack)
+            size = 0
+        return size
+
+    def __read_data_from_storage(self):
+        devices_data_in_event_pack = {}
+        log.debug("Send data Thread has been started successfully.")
+
+        while not self.stopped:
+            try:
+                if self.tb_client.is_connected():
+                    size = getsizeof(str(devices_data_in_event_pack))-2
+                    events = []
+
+                    if self.__remote_configurator is None or not self.__remote_configurator.in_process:
+                        events = self._event_storage.get_event_pack()
+
+                    if events:
+                        for event in events:
+                            self.counter += 1
+                            try:
+                                current_event = loads(event)
+                            except Exception as e:
+                                log.exception(e)
+                                continue
+
+                            if not devices_data_in_event_pack.get(current_event["deviceName"]):
+                                devices_data_in_event_pack[current_event["deviceName"]] = {"telemetry": [],
+                                                                                           "attributes": {}}
+                            if current_event.get("telemetry"):
+                                if isinstance(current_event["telemetry"], list):
+                                    for item in current_event["telemetry"]:
+                                        size += getsizeof(str(item))-2
+                                        size = self.check_size(size, devices_data_in_event_pack)
+                                        devices_data_in_event_pack[current_event["deviceName"]]["telemetry"].append(
+                                            item)
+                                else:
+                                    size += getsizeof(str(current_event["telemetry"]))-2
+                                    size = self.check_size(size, devices_data_in_event_pack)
+                                    devices_data_in_event_pack[current_event["deviceName"]]["telemetry"].append(
+                                        current_event["telemetry"])
+                            if current_event.get("attributes"):
+                                if isinstance(current_event["attributes"], list):
+                                    for item in current_event["attributes"]:
+                                        size += getsizeof(str(item))-2
+                                        size = self.check_size(size, devices_data_in_event_pack)
+                                        devices_data_in_event_pack[current_event["deviceName"]]["attributes"].update(
+                                            item.items())
+                                else:
+                                    size += getsizeof(str(current_event["attributes"].items()))-2
+                                    size = self.check_size(size, devices_data_in_event_pack)
+                                    devices_data_in_event_pack[current_event["deviceName"]]["attributes"].update(
+                                        current_event["attributes"].items())
+
+                        if devices_data_in_event_pack:
+                            if not self.tb_client.is_connected():
+                                continue
+                            while self.__rpc_reply_sent:
+                                sleep(.01)
+
+                            self.__send_data(devices_data_in_event_pack)
+                            sleep(self.__min_pack_send_delay_ms)
+
+                        if self.tb_client.is_connected() and (
+                                self.__remote_configurator is None or not self.__remote_configurator.in_process):
+                            success = True
+                            while not self._published_events.empty():
+                                if (self.__remote_configurator is not None and self.__remote_configurator.in_process) or \
+                                        not self.tb_client.is_connected() or \
+                                        self._published_events.empty() or \
+                                        self.__rpc_reply_sent:
+                                    success = False
+                                    break
+                                event = self._published_events.get(False, 10)
+                                try:
+                                    if self.tb_client.is_connected() and (
+                                            self.__remote_configurator is None or not self.__remote_configurator.in_process):
+                                        if self.tb_client.client.quality_of_service == 1:
+                                            success = event.get() == event.TB_ERR_SUCCESS
+                                        else:
+                                            success = True
+                                    else:
+                                        break
+                                except Exception as e:
+                                    log.exception(e)
+                                    success = False
+                                sleep(.01)
+                            if success:
+                                self._event_storage.event_pack_processing_done()
+                                del devices_data_in_event_pack
+                                devices_data_in_event_pack = {}
+                        else:
+                            continue
+                    else:
+                        sleep(.01)
+                else:
+                    sleep(.1)
+            except Exception as e:
+                log.exception(e)
+                sleep(1)
 
     def __send_data(self, devices_data_in_event_pack):
         try:
