#     Copyright 2021. ThingsBoard
#
#     Licensed under the Apache License, Version 2.0 (the "License");
#     you may not use this file except in compliance with the License.
#     You may obtain a copy of the License at
#
#         http://www.apache.org/licenses/LICENSE-2.0
#
#     Unless required by applicable law or agreed to in writing, software
#     distributed under the License is distributed on an "AS IS" BASIS,
#     WITHOUT WARRANTIES OR CONDITIONS OF ANY KIND, either express or implied.
#     See the License for the specific language governing permissions and
#     limitations under the License.

<<<<<<< HEAD
=======
from sys import getsizeof, executable, argv
from os import listdir, path, execv, pathsep, system, stat
from time import time, sleep
>>>>>>> 52494dc3
import logging
import logging.config
import logging.handlers
from collections import OrderedDict
from os import execv, listdir, path, pathsep, system
from queue import Queue, Full
from random import choice
from string import ascii_lowercase
from sys import argv, executable, getsizeof
from threading import RLock, Thread
from time import sleep, time

from ujson import dumps, load, loads
from yaml import safe_load

<<<<<<< HEAD
from thingsboard_gateway.gateway.tb_client import TBClient
from thingsboard_gateway.gateway.tb_gateway_remote_configurator import RemoteConfigurator
from thingsboard_gateway.gateway.tb_logger import TBLoggerHandler
from thingsboard_gateway.gateway.tb_remote_shell import RemoteShell
from thingsboard_gateway.gateway.tb_updater import TBUpdater
from thingsboard_gateway.storage.file_event_storage import FileEventStorage
from thingsboard_gateway.storage.memory_event_storage import MemoryEventStorage
from thingsboard_gateway.tb_utility.tb_utility import TBUtility
=======
from thingsboard_gateway.tb_utility.tb_loader import TBModuleLoader
from thingsboard_gateway.tb_utility.tb_utility import TBUtility
from thingsboard_gateway.gateway.tb_client import TBClient
from thingsboard_gateway.tb_utility.tb_updater import TBUpdater
from thingsboard_gateway.tb_utility.tb_logger import TBLoggerHandler
from thingsboard_gateway.storage.memory_event_storage import MemoryEventStorage
from thingsboard_gateway.storage.file_event_storage import FileEventStorage
from thingsboard_gateway.tb_utility.tb_gateway_remote_configurator import RemoteConfigurator
from thingsboard_gateway.tb_utility.tb_remote_shell import RemoteShell


>>>>>>> 52494dc3

log = logging.getLogger('service')
main_handler = logging.handlers.MemoryHandler(-1)

DEFAULT_CONNECTORS = {
    "mqtt": "MqttConnector",
    "modbus": "ModbusConnector",
    "opcua": "OpcUaConnector",
    "ble": "BLEConnector",
    "request": "RequestConnector",
    "can": "CanConnector",
    "bacnet": "BACnetConnector",
    "odbc": "OdbcConnector",
    "rest": "RESTConnector",
    "snmp": "SNMPConnector",
    }


class TBGatewayService:
    def __init__(self, config_file=None):
        self.stopped = False
        self.__lock = RLock()
        if config_file is None:
            config_file = path.dirname(path.dirname(path.abspath(__file__))) + '/config/tb_gateway.yaml'.replace('/', path.sep)
        with open(config_file) as general_config:
            self.__config = safe_load(general_config)
        self._config_dir = path.dirname(path.abspath(config_file)) + path.sep
        logging_error = None
        try:
            logging.config.fileConfig(self._config_dir + "logs.conf", disable_existing_loggers=False)
        except Exception as e:
            logging_error = e
        global log
        log = logging.getLogger('service')
        log.info("Gateway starting...")
        self.__updater = TBUpdater()
        self.__updates_check_period_ms = 300000
        self.__updates_check_time = 0
        self.version = self.__updater.get_version()
        log.info("ThingsBoard IoT gateway version: %s", self.version["current_version"])
        self.available_connectors = {}
        self.__connector_incoming_messages = {}
        self.__connected_devices = {}
        self.__saved_devices = {}
        self.__events = []
        self.name = ''.join(choice(ascii_lowercase) for _ in range(64))
        self.__rpc_register_queue = Queue(-1)
        self.rpc_requests_in_progress = {}
        self.__connected_devices_file = "connected_devices.json"
        self.tb_client = TBClient(self.__config["thingsboard"], self._config_dir)
        self.tb_client.connect()
        self.subscribe_to_required_topics()
        self.__subscribed_to_rpc_topics = True
        if logging_error is not None:
            self.tb_client.client.send_telemetry({"ts": time() * 1000, "values": {
                "LOGS": "Logging loading exception, logs.conf is wrong: %s" % (str(logging_error),)}})
            TBLoggerHandler.set_default_handler()
        self.counter = 0
        self.__rpc_reply_sent = False
        global main_handler
        self.main_handler = main_handler
        self.remote_handler = TBLoggerHandler(self)
        self.main_handler.setTarget(self.remote_handler)
        self._default_connectors = DEFAULT_CONNECTORS
        self._implemented_connectors = {}
        self._event_storage_types = {
            "memory": MemoryEventStorage,
            "file": FileEventStorage,
            }
        self.__gateway_rpc_methods = {
            "ping": self.__rpc_ping,
            "stats": self.__form_statistics,
            "devices": self.__rpc_devices,
            "update": self.__rpc_update,
            "version": self.__rpc_version,
            }
        self.__remote_shell = None
        if self.__config["thingsboard"].get("remoteShell"):
            log.warning("Remote shell is enabled. Please be carefully with this feature.")
            self.__remote_shell = RemoteShell(platform=self.__updater.get_platform(),
                                              release=self.__updater.get_release())
        self.__rpc_remote_shell_command_in_progress = None
        self.__sheduled_rpc_calls = []
        self.__rpc_sheduled_methods_functions = {
            "restart": {"function": execv, "arguments": (executable, [executable.split(pathsep)[-1]] + argv)},
            "reboot": {"function": system, "arguments": ("reboot 0",)},
            }
        self._event_storage = self._event_storage_types[self.__config["storage"]["type"]](self.__config["storage"])
        self.connectors_configs = {}
        self.__remote_configurator = None
        self.__request_config_after_connect = False
        self.__init_remote_configuration()
        self._load_connectors()
        self._connect_with_connectors()
        self.__load_persistent_devices()
        self._published_events = Queue(65535)
        self._send_thread = Thread(target=self.__read_data_from_storage, daemon=True,
                                   name="Send data to Thingsboard Thread")
        self._send_thread.start()
        log.info("Gateway started.")

        self.tb_client.client.change_payload_type()
        try:
            gateway_statistic_send = 0
            connectors_configuration_check_time = 0
            while not self.stopped:
                cur_time = time() * 1000
                if not self.tb_client.is_connected() and self.__subscribed_to_rpc_topics:
                    self.__subscribed_to_rpc_topics = False
                elif self.tb_client.is_connected() and not self.__subscribed_to_rpc_topics:
                    for device in self.__saved_devices:
<<<<<<< HEAD
                        self.add_device(device, {"connector": self.__saved_devices[device]["connector"]}, True,
                                        device_type=self.__saved_devices[device]["device_type"])
=======
                        self.add_device(device, {"connector": self.__saved_devices[device]["connector"]}, device_type=self.__saved_devices[device]["device_type"])
>>>>>>> 52494dc3
                    self.subscribe_to_required_topics()
                    self.__subscribed_to_rpc_topics = True
                elif self.__sheduled_rpc_calls:
                    for rpc_call_index in range(len(self.__sheduled_rpc_calls)):
                        rpc_call = self.__sheduled_rpc_calls[rpc_call_index]
                        if cur_time > rpc_call[0]:
                            rpc_call = self.__sheduled_rpc_calls.pop(rpc_call_index)
                            result = None
                            try:
                                result = rpc_call[1]["function"](*rpc_call[1]["arguments"])
                            except Exception as e:
                                log.exception(e)
                            if result == 256:
                                log.warning("Error on RPC command: 256. Permission denied.")
                elif (
                        self.rpc_requests_in_progress or not self.__rpc_register_queue.empty()) and self.tb_client.is_connected():
                    new_rpc_request_in_progress = {}
                    if self.rpc_requests_in_progress:
                        for rpc_in_progress, data in self.rpc_requests_in_progress.items():
                            if cur_time >= data[1]:
                                data[2](rpc_in_progress)
                                self.cancel_rpc_request(rpc_in_progress)
                                self.rpc_requests_in_progress[rpc_in_progress] = "del"
                        new_rpc_request_in_progress = {key: value for key, value in
                                                       self.rpc_requests_in_progress.items() if value != 'del'}
                    if not self.__rpc_register_queue.empty():
                        rpc_request_from_queue = self.__rpc_register_queue.get(False)
                        topic = rpc_request_from_queue["topic"]
                        data = rpc_request_from_queue["data"]
                        new_rpc_request_in_progress[topic] = data
                    self.rpc_requests_in_progress = new_rpc_request_in_progress
                elif not self.__request_config_after_connect and self.tb_client.is_connected() and not self.tb_client.client.get_subscriptions_in_progress():
                    self.__request_config_after_connect = True
                    self.__check_shared_attributes()

<<<<<<< HEAD
                elif cur_time - gateway_statistic_send > 5000.0 and self.tb_client.is_connected():
=======
                if cur_time - gateway_statistic_send > self.__config["thingsboard"].get("statsSendPeriodInSeconds", 3600) * 1000 and self.tb_client.is_connected():
>>>>>>> 52494dc3
                    summary_messages = self.__form_statistics()
                    # with self.__lock:
                    self.tb_client.client.send_telemetry(summary_messages)
                    gateway_statistic_send = time() * 1000
                    # self.__check_shared_attributes()

<<<<<<< HEAD
                elif cur_time - self.__updates_check_time >= self.__updates_check_period_ms:
                    self.__updates_check_time = time() * 1000
                    self.version = self.__updater.get_version()
                else:
                    try:
                        sleep(.01)
                    except Exception as e:
                        log.exception(e)
                        break
=======
                if cur_time - connectors_configuration_check_time > self.__config["thingsboard"].get("checkConnectorsConfigurationInSeconds", 60) * 1000:
                    self.check_connector_configuration_updates()
                    connectors_configuration_check_time = time() * 1000

                if cur_time - self.__updates_check_time >= self.__updates_check_period_ms:
                    self.__updates_check_time = time()*1000
                    self.version = self.__updater.get_version()

>>>>>>> 52494dc3
        except KeyboardInterrupt:
            self.__stop_gateway()
        except Exception as e:
            log.exception(e)
            self.__stop_gateway()
            self.__close_connectors()
            log.info("The gateway has been stopped.")
            self.tb_client.stop()

    def __close_connectors(self):
        for current_connector in self.available_connectors:
            try:
                self.available_connectors[current_connector].close()
                log.debug("Connector %s closed connection.", current_connector)
            except Exception as e:
                log.exception(e)

    def __stop_gateway(self):
        self.stopped = True
        self.__updater.stop()
        log.info("Stopping...")
        self.__close_connectors()
        log.info("The gateway has been stopped.")
        self.tb_client.disconnect()
        self.tb_client.stop()

    def __init_remote_configuration(self, force=False):
        if (self.__config["thingsboard"].get("remoteConfiguration") or force) and self.__remote_configurator is None:
            try:
                self.__remote_configurator = RemoteConfigurator(self, self.__config)
                if self.tb_client.is_connected() and not self.tb_client.client.get_subscriptions_in_progress():
                    self.__check_shared_attributes()
            except Exception as e:
                log.exception(e)
        if self.__remote_configurator is not None:
            self.__remote_configurator.send_current_configuration()

    def _attributes_parse(self, content, *args):
        try:
            log.debug("Received data: %s", content)
            if content is not None:
                shared_attributes = content.get("shared")
                client_attributes = content.get("client")
                new_configuration = shared_attributes.get(
                    "configuration") if shared_attributes is not None and shared_attributes.get(
                    "configuration") is not None else content.get("configuration")
                if new_configuration is not None and self.__remote_configurator is not None:
                    try:
                        confirmed = self.__remote_configurator.process_configuration(new_configuration)
                        # if confirmed:
                        # self._send_thread = Thread(target=self.__read_data_from_storage, daemon=True,
                        #                            name="Send data to Thingsboard Thread")
                        # self._send_thread.start()
                        self.__remote_configurator.send_current_configuration()
                    except Exception as e:
                        log.exception(e)
                remote_logging_level = shared_attributes.get(
                    'RemoteLoggingLevel') if shared_attributes is not None else content.get("RemoteLoggingLevel")
                if remote_logging_level == 'NONE':
                    self.remote_handler.deactivate()
                    log.info('Remote logging has being deactivated.')
                elif remote_logging_level is not None:
                    if self.remote_handler.current_log_level != remote_logging_level or not self.remote_handler.activated:
                        self.main_handler.setLevel(remote_logging_level)
                        self.remote_handler.activate(remote_logging_level)
                        log.info('Remote logging has being updated. Current logging level is: %s ',
                                 remote_logging_level)
                if shared_attributes is not None:
                    log.debug("Shared attributes received (%s).",
                              ", ".join([attr for attr in shared_attributes.keys()]))
                if client_attributes is not None:
                    log.debug("Client attributes received (%s).",
                              ", ".join([attr for attr in client_attributes.keys()]))
        except Exception as e:
            log.exception(e)

    def get_config_path(self):
        return self._config_dir

    def subscribe_to_required_topics(self):
        self.tb_client.client.gw_set_server_side_rpc_request_handler(self._rpc_request_handler)
        self.tb_client.client.set_server_side_rpc_request_handler(self._rpc_request_handler)
        self.tb_client.client.subscribe_to_all_attributes(self._attribute_update_callback)
        self.tb_client.client.gw_subscribe_to_all_attributes(self._attribute_update_callback)

    def __check_shared_attributes(self):
        self.tb_client.client.request_attributes(callback=self._attributes_parse)

    def _load_connectors(self):
        self.connectors_configs = {}
        if self.__config.get("connectors"):
            for connector in self.__config['connectors']:
                try:
<<<<<<< HEAD
                    connector_class = TBUtility.check_and_import(connector["type"],
                                                                 self._default_connectors.get(connector["type"],
                                                                                              connector.get("class")))
=======
                    connector_class = TBModuleLoader.import_module(connector["type"], self._default_connectors.get(connector["type"], connector.get("class")))
>>>>>>> 52494dc3
                    self._implemented_connectors[connector["type"]] = connector_class
                    config_file_path = self._config_dir + connector['configuration']
                    with open(config_file_path, 'r', encoding="UTF-8") as conf_file:
                        connector_conf = load(conf_file)
                        if not self.connectors_configs.get(connector['type']):
                            self.connectors_configs[connector['type']] = []
                        connector_conf["name"] = connector["name"]
<<<<<<< HEAD
                        self.connectors_configs[connector['type']].append(
                            {"name": connector["name"], "config": {connector['configuration']: connector_conf}})
=======
                        self.connectors_configs[connector['type']].append({"name": connector["name"],
                                                                           "config": {connector['configuration']: connector_conf},
                                                                           "config_updated": stat(config_file_path),
                                                                           "config_file_path": config_file_path})
>>>>>>> 52494dc3
                except Exception as e:
                    log.error("Error on loading connector:")
                    log.exception(e)
        else:
            log.error("Connectors - not found! Check your configuration!")
            self.__init_remote_configuration(force=True)
            log.info("Remote configuration is enabled forcibly!")

    def _connect_with_connectors(self):
        for connector_type in self.connectors_configs:
            for connector_config in self.connectors_configs[connector_type]:
                for config in connector_config["config"]:
                    connector = None
                    try:
                        if connector_config["config"][config] is not None:
                            if self._implemented_connectors[connector_type]:
                                connector = self._implemented_connectors[connector_type](self,
                                                                                         connector_config["config"][config],
                                                                                         connector_type)
                                connector.setName(connector_config["name"])
                                self.available_connectors[connector.get_name()] = connector
                                connector.open()
                            else:
                                log.warning("Connector implementation not found for %s", connector_config["name"])
                        else:
                            log.info("Config not found for %s", connector_type)
                    except Exception as e:
                        log.exception(e)
                        if connector is not None:
                            connector.close()

    def check_connector_configuration_updates(self):
        configuration_changed = False
        for connector_type in self.connectors_configs:
            for connector_config in self.connectors_configs[connector_type]:
                if stat(connector_config["config_file_path"]) != connector_config["config_updated"]:
                    configuration_changed = True
                    break
            if configuration_changed:
                break
        if configuration_changed:
            self.__close_connectors()
            self._load_connectors()
            self._connect_with_connectors()

    def send_to_storage(self, connector_name, data):
        if not connector_name == self.name:
            if not TBUtility.validate_converted_data(data):
                log.error("Data from %s connector is invalid.", connector_name)
                return None
            if data["deviceName"] not in self.get_devices() and self.tb_client.is_connected():
                self.add_device(data["deviceName"],
<<<<<<< HEAD
                                {"connector": self.available_connectors[connector_name]}, wait_for_publish=True,
                                device_type=data["deviceType"])
=======
                                {"connector": self.available_connectors[connector_name]}, device_type=data["deviceType"])
>>>>>>> 52494dc3
            if not self.__connector_incoming_messages.get(connector_name):
                self.__connector_incoming_messages[connector_name] = 0
            else:
                self.__connector_incoming_messages[connector_name] += 1
        else:
            data["deviceName"] = "currentThingsBoardGateway"

        telemetry = {}
        telemetry_with_ts = []
        for item in data["telemetry"]:
            if item.get("ts") is None:
                telemetry = {**telemetry, **item}
            else:
                telemetry_with_ts.append({"ts": item["ts"], "values": {**item["values"]}})
        if telemetry_with_ts:
            data["telemetry"] = telemetry_with_ts
        else:
            data["telemetry"] = {"ts": int(time() * 1000), "values": telemetry}

        json_data = dumps(data)
        save_result = self._event_storage.put(json_data)
        if not save_result:
            log.error('Data from the device "%s" cannot be saved, connector name is %s.',
                      data["deviceName"],
                      connector_name)

    def check_size(self, devices_data_in_event_pack):
        if devices_data_in_event_pack.__str__().__len__() >= 65000:
            self.__send_data(devices_data_in_event_pack)

    def __read_data_from_storage(self):
        devices_data_in_event_pack = OrderedDict()
        log.debug("Send data Thread has been started successfully.")
        while True:
            try:
                if self.tb_client.is_connected():
                    size = getsizeof(devices_data_in_event_pack)
                    events = []
                    if self.__remote_configurator is None or not self.__remote_configurator.in_process and self.tb_client.client._client:
                        events = self._event_storage.get_event_pack()
                    if events:
                        for event in events:
                            self.counter += 1
                            try:
                                current_event = loads(event)
                            except Exception as e:
                                log.exception(e)
                                continue
                            if not devices_data_in_event_pack.get(current_event["deviceName"]):
                                devices_data_in_event_pack[current_event["deviceName"]] = {"telemetry": [],
                                                                                           "attributes": {}}
                            if current_event.get("telemetry"):
                                if isinstance(current_event["telemetry"], list):
                                    for item in current_event["telemetry"]:
                                        self.check_size(devices_data_in_event_pack)
                                        devices_data_in_event_pack[current_event["deviceName"]]["telemetry"].append(
                                            item)
                                else:
                                    self.check_size(devices_data_in_event_pack)
                                    devices_data_in_event_pack[current_event["deviceName"]]["telemetry"].append(
                                        current_event["telemetry"])
                            if current_event.get("attributes"):
                                if isinstance(current_event["attributes"], list):
                                    for item in current_event["attributes"]:
                                        self.check_size(devices_data_in_event_pack)
                                        devices_data_in_event_pack[current_event["deviceName"]]["attributes"].update(
                                            item.items())
                                else:
                                    self.check_size(devices_data_in_event_pack)
                                    devices_data_in_event_pack[current_event["deviceName"]]["attributes"].update(
                                        current_event["attributes"].items())
                        if devices_data_in_event_pack:
                            if not self.tb_client.is_connected():
                                continue
                            while self.__rpc_reply_sent:
                                sleep(.01)
                            self.__send_data(devices_data_in_event_pack)
                        if self.tb_client.is_connected() and (
                                self.__remote_configurator is None or not self.__remote_configurator.in_process):
                            success = False
                        while not self._published_events.empty():
                            if (self.__remote_configurator is not None and self.__remote_configurator.in_process) or \
                                    not self.tb_client.is_connected() or \
                                    self._published_events.empty() or \
                                    self.__rpc_reply_sent:
                                success = False
                                break
                            event = self._published_events.get(True, 1)
                            try:
                                if self.tb_client.is_connected() and (
                                        self.__remote_configurator is None or not self.__remote_configurator.in_process):
                                    if self.tb_client.client.quality_of_service == 1:
                                        success = event.get() == event.TB_ERR_SUCCESS
                                    else:
                                        success = True
                                else:
                                    break
                            except Exception as e:
                                log.exception(e)
                                success = False
                            # sleep(.01)
                            if success:
                                self._event_storage.event_pack_processing_done()
                                del devices_data_in_event_pack
                                devices_data_in_event_pack = OrderedDict()
                        else:
                            continue
                    else:
                        sleep(.1)
                else:
                    sleep(.1)
            except Exception as e:
                log.exception(e)
                sleep(1)

    def __send_data(self, devices_data_in_event_pack):
        try:
            for device in devices_data_in_event_pack:
                if devices_data_in_event_pack[device]["attributes"]:
                    if device == self.name or device == "currentThingsBoardGateway":
                        self._published_events.put(
                            self.tb_client.client.send_attributes(devices_data_in_event_pack[device]["attributes"]))
                    else:
                        self._published_events.put(self.tb_client.client.gw_send_attributes(device,
                                                                                            devices_data_in_event_pack[
                                                                                                device]["attributes"],
                                                                                            quality_of_service=self.__config["thingsboard"].get("qos", 1)))
                if devices_data_in_event_pack[device]["telemetry"]:
                    if device == self.name or device == "currentThingsBoardGateway":
                        self._published_events.put(
                            self.tb_client.client.send_telemetry(devices_data_in_event_pack[device]["telemetry"]))
                    else:
                        self._published_events.put(self.tb_client.client.gw_send_telemetry(device,
                                                                                           devices_data_in_event_pack[
                                                                                               device]["telemetry"],
                                                                                           quality_of_service=self.__config["thingsboard"].get("qos", 1)))
                devices_data_in_event_pack[device] = {"telemetry": [], "attributes": {}}
        except Full:
            log.error("Queue for messages to ThingsBoard is full (65535), please decrease the message flow.")
        except Exception as e:
            log.exception(e)

    def _rpc_request_handler(self, request_id, content):
        try:
            device = content.get("device")
            if device is not None:
                connector_name = self.get_devices()[device].get("connector")
                if connector_name is not None:
                    connector_name.server_side_rpc_handler(content)
                else:
                    log.error("Received RPC request but connector for the device %s not found. Request data: \n %s",
                              content["device"],
                              dumps(content))
            else:
                try:
                    method_split = content["method"].split('_')
                    module = None
                    if len(method_split) > 0:
                        module = method_split[0]
                    if module is not None:
                        result = None
                        if self.connectors_configs.get(module):
                            log.debug("Connector \"%s\" for RPC request \"%s\" found", module, content["method"])
                            for connector_name in self.available_connectors:
                                if self.available_connectors[connector_name]._connector_type == module:
                                    log.debug("Sending command RPC %s to connector %s", content["method"],
                                              connector_name)
                                    result = self.available_connectors[connector_name].server_side_rpc_handler(content)
                        elif module == 'gateway' or module in self.__remote_shell.shell_commands:
                            result = self.__rpc_gateway_processing(request_id, content)
                        else:
                            log.error("Connector \"%s\" not found", module)
                            result = {"error": "%s - connector not found in available connectors." % module,
                                      "code": 404}
                        if result is None:
                            self.send_rpc_reply(None, request_id, success_sent=False)
                        elif "qos" in result:
                            self.send_rpc_reply(None, request_id,
                                                dumps({k: v for k, v in result.items() if k != "qos"}),
                                                quality_of_service=result["qos"])
                        else:
                            self.send_rpc_reply(None, request_id, dumps(result))
                except Exception as e:
                    self.send_rpc_reply(None, request_id, "{\"error\":\"%s\", \"code\": 500}" % str(e))
                    log.exception(e)
        except Exception as e:
            log.exception(e)

    def __rpc_gateway_processing(self, request_id, content):
        log.info("Received RPC request to the gateway, id: %s, method: %s", str(request_id), content["method"])
        arguments = content.get('params', {})
        if content.get("timeout") is not None:
            arguments.update({"timeout": content["timeout"]})
        method_to_call = content["method"].replace("gateway_", "")
        result = None
        if self.__remote_shell is not None:
            method_function = self.__remote_shell.shell_commands.get(method_to_call,
                                                                     self.__gateway_rpc_methods.get(method_to_call))
        else:
            log.info("Remote shell is disabled.")
            method_function = self.__gateway_rpc_methods.get(method_to_call)
        if method_function is None and method_to_call in self.__rpc_sheduled_methods_functions:
            seconds_to_restart = arguments * 1000 if arguments and arguments != '{}' else 0
            self.__sheduled_rpc_calls.append(
                [time() * 1000 + seconds_to_restart, self.__rpc_sheduled_methods_functions[method_to_call]])
            log.info("Gateway %s scheduled in %i seconds", method_to_call, seconds_to_restart / 1000)
            result = {"success": True}
        elif method_function is None:
            log.error("RPC method %s - Not found", content["method"])
            return {"error": "Method not found", "code": 404}
        elif isinstance(arguments, list):
            result = method_function(*arguments)
        elif arguments:
            result = method_function(arguments)
        else:
            result = method_function()
        return result

    @staticmethod
    def __rpc_ping(*args):
        return {"code": 200, "resp": "pong"}

    def __rpc_devices(self, *args):
        data_to_send = {}
        for device in self.__connected_devices:
            if self.__connected_devices[device]["connector"] is not None:
                data_to_send[device] = self.__connected_devices[device]["connector"].get_name()
        return {"code": 200, "resp": data_to_send}

    def __rpc_update(self, *args):
        try:
            result = {"resp": self.__updater.update(),
                      "code": 200,
                      }
        except Exception as e:
            result = {"error": str(e),
                      "code": 500
                      }
        return result

    def __rpc_version(self, *args):
        try:
            result = {"resp": self.__updater.get_version(),
                      "code": 200,
                      }
        except Exception as e:
            result = {"error": str(e),
                      "code": 500
                      }
        return result

    def is_rpc_in_progress(self, topic):
        return topic in self.__rpc_requests_in_progress

    def rpc_with_reply_processing(self, topic, content):
<<<<<<< HEAD
        req_id = self.rpc_requests_in_progress[topic][0]["data"]["id"]
        device = self.rpc_requests_in_progress[topic][0]["device"]
=======
        req_id = self.__rpc_requests_in_progress[topic][0]["data"]["id"]
        device = self.__rpc_requests_in_progress[topic][0]["device"]
        log.info("Outgoing RPC. Device: %s, ID: %d", device, req_id)
>>>>>>> 52494dc3
        self.send_rpc_reply(device, req_id, content)

    def send_rpc_reply(self, device=None, req_id=None, content=None, success_sent=None, wait_for_publish=None,
                       quality_of_service=0):
        try:
            self.__rpc_reply_sent = True
            rpc_response = {"success": False}
            if success_sent is not None:
                if success_sent:
                    rpc_response["success"] = True
            if device is not None and success_sent is not None:
                self.tb_client.client.gw_send_rpc_reply(device, int(req_id), dumps(rpc_response),
                                                        quality_of_service=quality_of_service)
            elif device is not None and req_id is not None and content is not None:
                self.tb_client.client.gw_send_rpc_reply(device, int(req_id), content,
                                                        quality_of_service=quality_of_service)
            elif device is None and success_sent is not None:
                self.tb_client.client.send_rpc_reply(int(req_id), dumps(rpc_response),
                                                     quality_of_service=quality_of_service,
                                                     wait_for_publish=wait_for_publish)
            elif device is None and content is not None:
                self.tb_client.client.send_rpc_reply(int(req_id), content, quality_of_service=quality_of_service,
                                                     wait_for_publish=wait_for_publish)
            self.__rpc_reply_sent = False
        except Exception as e:
            log.exception(e)

    def register_rpc_request_timeout(self, content, timeout, topic, cancel_method):
        # Put request in outgoing RPC queue. It will be eventually dispatched.
        self.__rpc_register_queue.put({"topic": topic, "data": (content, timeout, cancel_method)}, False)

    def cancel_rpc_request(self, rpc_request):
        content = self.rpc_requests_in_progress[rpc_request][0]
        self.send_rpc_reply(device=content["device"], req_id=content["data"]["id"], success_sent=False)

    def _attribute_update_callback(self, content, *args):
        log.debug("Attribute request received with content: \"%s\"", content)
        log.debug(args)
        if content.get('device') is not None:
            try:
                self.__connected_devices[content["device"]]["connector"].on_attributes_update(content)
            except Exception as e:
                log.exception(e)
        else:
            self._attributes_parse(content)

    def __form_statistics(self):
        summary_messages = {"eventsProduced": 0, "eventsSent": 0}
        telemetry = {}
        for connector in self.available_connectors:
            connector_camel_case = connector.lower().replace(' ', '')
            telemetry[(connector_camel_case + ' EventsProduced').replace(' ', '')] = \
                self.available_connectors[connector].statistics['MessagesReceived']
            self.available_connectors[connector].statistics['MessagesReceived'] = 0
            telemetry[(connector_camel_case + ' EventsSent').replace(' ', '')] = \
                self.available_connectors[connector].statistics['MessagesSent']
            self.available_connectors[connector].statistics['MessagesSent'] = 0
            summary_messages['eventsProduced'] += telemetry[
                str(connector_camel_case + ' EventsProduced').replace(' ', '')]
            summary_messages['eventsSent'] += telemetry[
                str(connector_camel_case + ' EventsSent').replace(' ', '')]
            summary_messages.update(**telemetry)
        return summary_messages

    def add_device(self, device_name, content, device_type=None):
        if device_name not in self.__saved_devices:
            device_type = device_type if device_type is not None else 'default'
            self.__connected_devices[device_name] = {**content, "device_type": device_type}
            self.__saved_devices[device_name] = {**content, "device_type": device_type}
            self.__save_persistent_devices()
            self.tb_client.client.gw_connect_device(device_name, device_type)

    def update_device(self, device_name, event, content):
        if event == 'connector' and self.__connected_devices[device_name].get(event) != content:
            self.__save_persistent_devices()
        self.__connected_devices[device_name][event] = content

    def del_device(self, device_name):
        del self.__connected_devices[device_name]
        del self.__saved_devices[device_name]
        self.tb_client.client.gw_disconnect_device(device_name)
        self.__save_persistent_devices()

    def get_devices(self):
        return self.__connected_devices

    def __load_persistent_devices(self):
        devices = {}
        if self.__connected_devices_file in listdir(self._config_dir) and \
                path.getsize(self._config_dir + self.__connected_devices_file) > 0:
            try:
                with open(self._config_dir + self.__connected_devices_file) as devices_file:
                    devices = load(devices_file)
            except Exception as e:
                log.exception(e)
        else:
            connected_devices_file = open(self._config_dir + self.__connected_devices_file, 'w')
            connected_devices_file.close()

        if devices is not None:
            log.debug("Loaded devices:\n %s", devices)
            for device_name in devices:
                try:
                    if self.available_connectors.get(devices[device_name]):
                        self.__connected_devices[device_name] = {
                            "connector": self.available_connectors[devices[device_name]]}
                except Exception as e:
                    log.exception(e)
                    continue
        else:
            log.debug("No device found in connected device file.")
            self.__connected_devices = {} if self.__connected_devices is None else self.__connected_devices

    def __save_persistent_devices(self):
        with open(self._config_dir + self.__connected_devices_file, 'w') as config_file:
            try:
                data_to_save = {}
                for device in self.__connected_devices:
                    if self.__connected_devices[device]["connector"] is not None:
                        data_to_save[device] = self.__connected_devices[device]["connector"].get_name()
                config_file.write(dumps(data_to_save, indent=2, sort_keys=True))
            except Exception as e:
                log.exception(e)
        log.debug("Saved connected devices.")


if __name__ == '__main__':
    TBGatewayService(
        path.dirname(path.dirname(path.abspath(__file__))) + '/config/tb_gateway.yaml'.replace('/', path.sep))<|MERGE_RESOLUTION|>--- conflicted
+++ resolved
@@ -12,12 +12,9 @@
 #     See the License for the specific language governing permissions and
 #     limitations under the License.
 
-<<<<<<< HEAD
-=======
 from sys import getsizeof, executable, argv
 from os import listdir, path, execv, pathsep, system, stat
 from time import time, sleep
->>>>>>> 52494dc3
 import logging
 import logging.config
 import logging.handlers
@@ -30,22 +27,12 @@
 from threading import RLock, Thread
 from time import sleep, time
 
-from ujson import dumps, load, loads
 from yaml import safe_load
-
-<<<<<<< HEAD
+from simplejson import load, dumps, loads
+
+from thingsboard_gateway.tb_utility.tb_loader import TBModuleLoader
 from thingsboard_gateway.gateway.tb_client import TBClient
-from thingsboard_gateway.gateway.tb_gateway_remote_configurator import RemoteConfigurator
-from thingsboard_gateway.gateway.tb_logger import TBLoggerHandler
-from thingsboard_gateway.gateway.tb_remote_shell import RemoteShell
-from thingsboard_gateway.gateway.tb_updater import TBUpdater
-from thingsboard_gateway.storage.file_event_storage import FileEventStorage
-from thingsboard_gateway.storage.memory_event_storage import MemoryEventStorage
 from thingsboard_gateway.tb_utility.tb_utility import TBUtility
-=======
-from thingsboard_gateway.tb_utility.tb_loader import TBModuleLoader
-from thingsboard_gateway.tb_utility.tb_utility import TBUtility
-from thingsboard_gateway.gateway.tb_client import TBClient
 from thingsboard_gateway.tb_utility.tb_updater import TBUpdater
 from thingsboard_gateway.tb_utility.tb_logger import TBLoggerHandler
 from thingsboard_gateway.storage.memory_event_storage import MemoryEventStorage
@@ -54,7 +41,6 @@
 from thingsboard_gateway.tb_utility.tb_remote_shell import RemoteShell
 
 
->>>>>>> 52494dc3
 
 log = logging.getLogger('service')
 main_handler = logging.handlers.MemoryHandler(-1)
@@ -161,20 +147,23 @@
             gateway_statistic_send = 0
             connectors_configuration_check_time = 0
             while not self.stopped:
+                processing = False
                 cur_time = time() * 1000
+
                 if not self.tb_client.is_connected() and self.__subscribed_to_rpc_topics:
+                    processing = True
                     self.__subscribed_to_rpc_topics = False
-                elif self.tb_client.is_connected() and not self.__subscribed_to_rpc_topics:
+
+                if self.tb_client.is_connected() and not self.__subscribed_to_rpc_topics:
+                    processing = True
                     for device in self.__saved_devices:
-<<<<<<< HEAD
                         self.add_device(device, {"connector": self.__saved_devices[device]["connector"]}, True,
                                         device_type=self.__saved_devices[device]["device_type"])
-=======
-                        self.add_device(device, {"connector": self.__saved_devices[device]["connector"]}, device_type=self.__saved_devices[device]["device_type"])
->>>>>>> 52494dc3
                     self.subscribe_to_required_topics()
                     self.__subscribed_to_rpc_topics = True
-                elif self.__sheduled_rpc_calls:
+
+                if self.__sheduled_rpc_calls:
+                    processing = True
                     for rpc_call_index in range(len(self.__sheduled_rpc_calls)):
                         rpc_call = self.__sheduled_rpc_calls[rpc_call_index]
                         if cur_time > rpc_call[0]:
@@ -186,8 +175,9 @@
                                 log.exception(e)
                             if result == 256:
                                 log.warning("Error on RPC command: 256. Permission denied.")
-                elif (
-                        self.rpc_requests_in_progress or not self.__rpc_register_queue.empty()) and self.tb_client.is_connected():
+
+                if (self.rpc_requests_in_progress or not self.__rpc_register_queue.empty()) and self.tb_client.is_connected():
+                    processing = True
                     new_rpc_request_in_progress = {}
                     if self.rpc_requests_in_progress:
                         for rpc_in_progress, data in self.rpc_requests_in_progress.items():
@@ -203,41 +193,37 @@
                         data = rpc_request_from_queue["data"]
                         new_rpc_request_in_progress[topic] = data
                     self.rpc_requests_in_progress = new_rpc_request_in_progress
-                elif not self.__request_config_after_connect and self.tb_client.is_connected() and not self.tb_client.client.get_subscriptions_in_progress():
+
+                if not self.__request_config_after_connect and self.tb_client.is_connected() and not self.tb_client.client.get_subscriptions_in_progress():
+                    processing = True
                     self.__request_config_after_connect = True
                     self.__check_shared_attributes()
 
-<<<<<<< HEAD
-                elif cur_time - gateway_statistic_send > 5000.0 and self.tb_client.is_connected():
-=======
                 if cur_time - gateway_statistic_send > self.__config["thingsboard"].get("statsSendPeriodInSeconds", 3600) * 1000 and self.tb_client.is_connected():
->>>>>>> 52494dc3
+                    processing = True
                     summary_messages = self.__form_statistics()
                     # with self.__lock:
                     self.tb_client.client.send_telemetry(summary_messages)
                     gateway_statistic_send = time() * 1000
                     # self.__check_shared_attributes()
 
-<<<<<<< HEAD
-                elif cur_time - self.__updates_check_time >= self.__updates_check_period_ms:
-                    self.__updates_check_time = time() * 1000
+                if cur_time - connectors_configuration_check_time > self.__config["thingsboard"].get("checkConnectorsConfigurationInSeconds", 60) * 1000:
+                    processing = True
+                    self.check_connector_configuration_updates()
+                    connectors_configuration_check_time = time() * 1000
+
+                if cur_time - self.__updates_check_time >= self.__updates_check_period_ms:
+                    processing = True
+                    self.__updates_check_time = time()*1000
                     self.version = self.__updater.get_version()
-                else:
+
+                if not processing:
                     try:
                         sleep(.01)
                     except Exception as e:
                         log.exception(e)
                         break
-=======
-                if cur_time - connectors_configuration_check_time > self.__config["thingsboard"].get("checkConnectorsConfigurationInSeconds", 60) * 1000:
-                    self.check_connector_configuration_updates()
-                    connectors_configuration_check_time = time() * 1000
-
-                if cur_time - self.__updates_check_time >= self.__updates_check_period_ms:
-                    self.__updates_check_time = time()*1000
-                    self.version = self.__updater.get_version()
-
->>>>>>> 52494dc3
+
         except KeyboardInterrupt:
             self.__stop_gateway()
         except Exception as e:
@@ -331,13 +317,7 @@
         if self.__config.get("connectors"):
             for connector in self.__config['connectors']:
                 try:
-<<<<<<< HEAD
-                    connector_class = TBUtility.check_and_import(connector["type"],
-                                                                 self._default_connectors.get(connector["type"],
-                                                                                              connector.get("class")))
-=======
                     connector_class = TBModuleLoader.import_module(connector["type"], self._default_connectors.get(connector["type"], connector.get("class")))
->>>>>>> 52494dc3
                     self._implemented_connectors[connector["type"]] = connector_class
                     config_file_path = self._config_dir + connector['configuration']
                     with open(config_file_path, 'r', encoding="UTF-8") as conf_file:
@@ -345,15 +325,10 @@
                         if not self.connectors_configs.get(connector['type']):
                             self.connectors_configs[connector['type']] = []
                         connector_conf["name"] = connector["name"]
-<<<<<<< HEAD
-                        self.connectors_configs[connector['type']].append(
-                            {"name": connector["name"], "config": {connector['configuration']: connector_conf}})
-=======
                         self.connectors_configs[connector['type']].append({"name": connector["name"],
                                                                            "config": {connector['configuration']: connector_conf},
                                                                            "config_updated": stat(config_file_path),
                                                                            "config_file_path": config_file_path})
->>>>>>> 52494dc3
                 except Exception as e:
                     log.error("Error on loading connector:")
                     log.exception(e)
@@ -370,9 +345,8 @@
                     try:
                         if connector_config["config"][config] is not None:
                             if self._implemented_connectors[connector_type]:
-                                connector = self._implemented_connectors[connector_type](self,
-                                                                                         connector_config["config"][config],
-                                                                                         connector_type)
+                                connector = self._implemented_connectors[connector_type](self, connector_config["config"][config],
+                                                                                        connector_type)
                                 connector.setName(connector_config["name"])
                                 self.available_connectors[connector.get_name()] = connector
                                 connector.open()
@@ -406,12 +380,7 @@
                 return None
             if data["deviceName"] not in self.get_devices() and self.tb_client.is_connected():
                 self.add_device(data["deviceName"],
-<<<<<<< HEAD
-                                {"connector": self.available_connectors[connector_name]}, wait_for_publish=True,
-                                device_type=data["deviceType"])
-=======
                                 {"connector": self.available_connectors[connector_name]}, device_type=data["deviceType"])
->>>>>>> 52494dc3
             if not self.__connector_incoming_messages.get(connector_name):
                 self.__connector_incoming_messages[connector_name] = 0
             else:
@@ -520,7 +489,7 @@
                         else:
                             continue
                     else:
-                        sleep(.1)
+                        sleep(.01)
                 else:
                     sleep(.1)
             except Exception as e:
@@ -664,17 +633,12 @@
         return result
 
     def is_rpc_in_progress(self, topic):
-        return topic in self.__rpc_requests_in_progress
+        return topic in self.rpc_requests_in_progress
 
     def rpc_with_reply_processing(self, topic, content):
-<<<<<<< HEAD
         req_id = self.rpc_requests_in_progress[topic][0]["data"]["id"]
         device = self.rpc_requests_in_progress[topic][0]["device"]
-=======
-        req_id = self.__rpc_requests_in_progress[topic][0]["data"]["id"]
-        device = self.__rpc_requests_in_progress[topic][0]["device"]
         log.info("Outgoing RPC. Device: %s, ID: %d", device, req_id)
->>>>>>> 52494dc3
         self.send_rpc_reply(device, req_id, content)
 
     def send_rpc_reply(self, device=None, req_id=None, content=None, success_sent=None, wait_for_publish=None,
@@ -802,5 +766,4 @@
 
 
 if __name__ == '__main__':
-    TBGatewayService(
-        path.dirname(path.dirname(path.abspath(__file__))) + '/config/tb_gateway.yaml'.replace('/', path.sep))+    TBGatewayService(path.dirname(path.dirname(path.abspath(__file__))) + '/config/tb_gateway.yaml'.replace('/', path.sep))