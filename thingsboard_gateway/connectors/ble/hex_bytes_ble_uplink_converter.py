--- conflicted
+++ resolved
@@ -54,10 +54,5 @@
         except Exception as e:
             self._log.exception(e)
 
-<<<<<<< HEAD
-        self._log.debug(self.dict_result)
-        return self.dict_result
-=======
-        log.debug(dict_result)
-        return dict_result
->>>>>>> a33115ae
+        self._log.debug(dict_result)
+        return dict_result