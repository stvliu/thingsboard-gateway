--- conflicted
+++ resolved
@@ -20,13 +20,9 @@
 from threading import Thread
 from string import ascii_lowercase
 import regex
-<<<<<<< HEAD
-from ujson import dumps
-=======
 from simplejson import dumps
 
 from thingsboard_gateway.tb_utility.tb_loader import TBModuleLoader
->>>>>>> 52494dc3
 from thingsboard_gateway.tb_utility.tb_utility import TBUtility
 
 try:
