--- conflicted
+++ resolved
@@ -35,24 +35,16 @@
         <project.build.sourceEncoding>UTF-8</project.build.sourceEncoding>
         <project.reporting.outputEncoding>UTF-8</project.reporting.outputEncoding>
         <java.version>1.8</java.version>
-<<<<<<< HEAD
         <thingsboard.version>1.4.0-SNAPSHOT</thingsboard.version>
-=======
-        <thingsboard.version>1.2.3</thingsboard.version>
         <commons-lang3.version>3.4</commons-lang3.version>
->>>>>>> fdedb5e9
         <!-- Eclipse Paho 1.1.0 contains major issue with persistence of buffered messages. Using 1.1.1-SNAPSHOT for now. Need to remove this after Paho 1.1.1 release -->
         <paho.client.version>1.2.0</paho.client.version>
         <json-path.version>2.2.0</json-path.version>
         <milo.client.version>0.1.0</milo.client.version>
         <netty-mqtt.version>2.0.0TB</netty-mqtt.version>
         <spring-boot.version>1.4.3.RELEASE</spring-boot.version>
-<<<<<<< HEAD
         <lombok.version>1.16.18</lombok.version>
-=======
         <spring.version>4.3.4.RELEASE</spring.version>
-        <lombok.version>1.16.10</lombok.version>
->>>>>>> fdedb5e9
         <winsw.version>2.0.1</winsw.version>
         <bouncycastle.version>1.52</bouncycastle.version>
         <slf4j.version>1.7.7</slf4j.version>
@@ -136,7 +128,11 @@
             <version>${bouncycastle.version}</version>
         </dependency>
         <dependency>
-<<<<<<< HEAD
+            <groupId>nl.jk5.netty-mqtt</groupId>
+            <artifactId>netty-mqtt</artifactId>
+            <version>${netty-mqtt.version}</version>
+        </dependency>
+        <dependency>
             <groupId>org.slf4j</groupId>
             <artifactId>slf4j-api</artifactId>
             <version>${slf4j.version}</version>
@@ -155,11 +151,6 @@
             <groupId>ch.qos.logback</groupId>
             <artifactId>logback-classic</artifactId>
             <version>${logback.version}</version>
-=======
-            <groupId>nl.jk5.netty-mqtt</groupId>
-            <artifactId>netty-mqtt</artifactId>
-            <version>${netty-mqtt.version}</version>
->>>>>>> fdedb5e9
         </dependency>
     </dependencies>
 
